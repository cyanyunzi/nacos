## 1.0.0-RC1(Mar 15, 2019)

* [#870] About Nacos's namespace and tenant design
* [#869] Client exception message is confusing
* [#866] BeatInfo scheduled property may have the memory visibility issue
* [#865] checksum value is not correct
* [#839] Refactor API URLs 
* [#811] ApiCommands.updateIpPublish countDownLatch timeout issue
* [#809] Instance field 'valid' should be deprecated and replaced by 'healthy'
* [#803] Nacos front-end function regression plan and landing
* [#801] Nacos uses nignx as a best practice article for current limiting.
* [#757] The word 'domain' should be replaced by 'service'
* [#745] Support server running mode in CP, AP or mixed
* [#744] The exact status of server should be stored and controlled
* [#725] Will the nacos registry be how to do multi-environment deployment?
* [#677] Support ephemeral instances and persistent instances
* [#651] Remove old API entry 'APICommands'
* [#650] Refactor server list management to make it irrelevant to consistency protocol
* [#634] Add global push enable switch and data query enable switch
* [#629] Server data needs warm up before open traffic
* [#502] Registering ephemeral instance as well as persistent instances
* [#501] Health check mode confict when building muilt clusters whit nacos sync + nacos
* [#479] Metadata should be displayed and edited using standard property syntax
* [#327] Inform the ACM SDK of the RAM role name and access the configuration ? ?
* [#269] need to support service group in naming module

<<<<<<< HEAD

=======
>>>>>>> 4de455ac
## 0.9.0(Feb 28, 2019)

* [#840] Nacos server adds startup mode to distinguish between config and naming.
* [#762] Register instance returns failed when the health check mode is 'server' in standalone mode.
* [#473] Nacos Cluster Mode kubernate Startup nacos.log error Log.
* [#240] Log strong dependence problem.
* [#824] getServicesOfServer throws exception if service list is empty.
* [#802] Nacos server multi-boot mode support.
* [#800] Nacos's client-to-server addressing mode document introduction.
* [#768] The interval at which the heartbeat is sent in BeatReactor is not controlled by the server return value.
* [#759] why instance can't auto-delete.
* [#756] Format of instance and service should be validated.
* [#720] Memory leak in PushService.
* [#653] IoUtils under nacos-common-0.2.1-RC1.jar lacks "" judgment on encoding.
* [#588] Client compatible to jdk1.6.

## 0.8.0(Jan 22, 2019) PRE-GA

* [#162] Support open metrics and prometheus
* [#268] Health check is performed in the Nacos startup script
* [#320] Nacos supports multiple configuration files, configuration template abstraction and inheritance
* [#333] Use nacos in k8s to get hostname exception
* [#335] update nacos.io docker img priority/low
* [#339] Project language problem identified in github
* [#381] Discuss：How to support Login
* [#397] Some questions for Nacos
* [#402] When the configuration is added or edited, the edit box will not come out 
* [#462] Nacos monitor discuss (0.8 version)
* [#496] Warning log printing when quering a nonexistent service
* [#497] Make subscription of service triggered by getInstance method optional
* [#498] Support namespace for service discovery
* [#499] When the configuration is newly created (if data-id and group already exist), the original configuration will be overwritten
* [#512] nacos-logs start.out always print 8848 (but port can be changed)
* [#514] Nacos 0.7 not support namespace
* [#523] Add a switch to control server detection and client reporting heartbeat switching
* [#526] Possible data loss in server side health check mode
* [#527] Many repeat client beat tasks can be generated
* [#558] Enable access log recording by default 
* [#560] Nacos server startup issues
* [#579] New API support - “update health in none health check mode through api”
* [#587] Client sends request concurrently
* [#592] Service restful interface put/post is reversed
* [#599] getSubscribeServices method gets services that were deregistered
* [#603] Format log of naming module 
* [#609] Always print a NPE log at start
* [#663] Nacos update instance info NPE
* [#668] 0.8.0-SNAPSHOT naming heartbeat not compatible with lower version client
* [#672] Startup.cmd bug

## 0.7.0(Dec, 2018)

* [ #461 ] Registration failed when instance port is set to 0
* [ #455 ] The console can't change the change code
* [ #447 ] 集群模式server挂掉一台后，提供方注册失败
* [ #445 ] 0.6.1控制台创建配置发布提交时，提示信息有问题
* [ #442 ] Typos in class names and variables.
* [ #413 ] The console has some uncaught exceptions
* [ #395 ] nacos surport mysql in the case of stand-alone mode
* [ #393 ] Support operation of selector on console
* [ #365 ] NodeJs SDK support
* [ #362 ] The metadata will lost when online or offline instance through web ui
* [ #187 ] Provide Label ability for Naming Service into NACOS for complex multi-DC scenario.

## 0.6.1(Dec, 2018)

* [#421] NamingService's serivce name can't use colon(:) in Windows
* [#432] When packing nacos-core, ${user.home} is replaced in the logback configuration file (nacos.xml)

## 0.6.0(Dec, 2018)

* [#388] Cluster name should be provided in the Instance
* [#377] Clean up messy code in Naming module
* [#369] Support instance list persisted on disk
* [#366] findbugs-maven-plugin version
* [#362] The metadata will lost when online or offline instance through web ui
* [#352] Refactoring internationalization Nacos console
* [#278] Nacos docker img
* [#243] optimize the efficiency of integration testing, it’s taking too long now

## 0.5.0(Nov, 2018)

* [#148] Naming write performace.
* [#175] Support deregistering instance automatically.
* [#176] Naming client query instance method should bypass local cache at client start.
* [#177] Console supports registering new empty service and delete empty service.
* [#181] NPE when adding a instance if no leader in the raft cluster.
* [#193] Configure host domain name cause nacos server cluster is unavailable.
* [#209] Disable service and cluster level customization in client registerInstance method.
* [#214] Please support Java 11.
* [#222] print more nacos server start status info in start.log.
* [#231] Refactoring: Parsing the Nacos home directory and the cluster.conf file.
* [#246] "mvn -B clean apache-rat:check findbugs:findbugs" did not work as expected.
* [#251] Console Editor Optimization.
* [#254] DataId and group are required in historical version and listener query.
* [#256] Whether the service discovery data needs to add a newline link symbol.
* [#257] Listening query switching query dimension data is not refreshed.
* [#258] Remove the Balloon of DataId/Group.
* [#259] Listening query paging size problem.
* [#272] "#it is ip" is also parsed into an instance IP.
* [#275] nacos coredns plugin to support DNS.
* [#281] We should lint the console code.
* [#302] Maven build project supports java 11.
* [#316] In stand alone mode, Nacos still checks the cluster.conf.

## 0.4.0(Nov 7, 2018)

* [#216] Fix tenant dir problem
* [#197] Service update ignored some properties
* [#190] Client beat lose weight info and metadata info
* [#188] Console delete data cannot be updated in time
* [#179] Listening query fail when namespace is not blank
* [#157] Lack information in readme.md to describe the related project repositories for Nacos echosystem
* [#144] There have a error and something are not clear
* [#106] Snapshot file create error
* [#92] Eliminate warnings, refactor code, show start.log detail


## 0.3.0(Oct 26, 2018)

* [#171] UI debug errors
* [#156] Web UI 404 problem
* [#155] use local resource
* [#145] nacos-example not found :org.apache.logging.log4j.core.Logger
* [#142] UI console show Group
* [#149] Fix naming client beat process failed bug.
* [#150] Fix naming service registration hangs bug.

## 0.3.0-RC1(Oct 19, 2018)

* [#33] Support console for config management.
* [#51] Support console for naming service.
* [#121] Fix get instance method hanging bug.
* [#138] Add a flag to indicate if instance is offline.
* [#130] Fix health check disabled if machine has one CPU core bug.
* [#139] Fix still get instance with zero weight bug.
* [#128] Fix console layout bug.



## 0.2.1-release(Sept 28, 2018)

* FIx deregister last instance failed error.
* Fix url pattern error.
* Fully integrate with and seamlessly support Spring framework, Spring Boot and Spring Cloud
* Separate nacos-api from nacos client implementation
* Support high available cluster mode
* Fix cluster node health check abnormality
* Fix stand-alone mode gets the change history list exception
* Fix Pulling does not exist configuration print io exception
* Optimized log framework
* Service Discovery: Client support getting server status.
* Service Discovery: Client support get all service names of server.
* Service Discovery: Client support get all subscribed services.

## 0.2.0 (Sept 17, 2018)

#### FEATURES:

* separate nacos-api from nacos client implementation
* Cluster node health check abnormality
* Stand-alone mode gets the change history list exception
* Pulling does not exist configuration print io exception
* Optimized log framework
* Service Discovery: Client support getting server status.
* Service Discovery: Client support get all service names of server.
* Service Discovery: Client support get all subscribed services.


#### IMPROVEMENTS:

#### BUG FIXES:

#### BREAKING CHANGES:



## 0.1.0 (July 18, 2018)

#### FEATURES:

* Creating, deleting, modifying, and querying configurations: the core functionalities.
* Multiple languages support: supports Java/Shell/HTTP OpenAPI.
* Service Discovery: Basic service registry and discovery.
* Service Discovery: Service load balancing using instance weights, protect threshold and instance health statuses.
* Service Discovery: Supports four ways for health check: http, tcp, mysql and client heartbeat.
* Service Discovery: CRUD operations on service instances through Java client and open API.
* Service Discovery: Service subscribtion and push through Java client.
* Nacos official website is coming. https://nacos.io/



#### IMPROVEMENTS:

#### BUG FIXES:

#### BREAKING CHANGES:<|MERGE_RESOLUTION|>--- conflicted
+++ resolved
@@ -24,10 +24,6 @@
 * [#327] Inform the ACM SDK of the RAM role name and access the configuration ? ?
 * [#269] need to support service group in naming module
 
-<<<<<<< HEAD
-
-=======
->>>>>>> 4de455ac
 ## 0.9.0(Feb 28, 2019)
 
 * [#840] Nacos server adds startup mode to distinguish between config and naming.
