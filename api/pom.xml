--- conflicted
+++ resolved
@@ -59,7 +59,6 @@
                     <target>6</target>
                 </configuration>
             </plugin>
-
         </plugins>
     </build>
     
@@ -77,17 +76,10 @@
             <artifactId>jackson-databind</artifactId>
         </dependency>
         <dependency>
-<<<<<<< HEAD
             <groupId>org.reflections</groupId>
             <artifactId>reflections</artifactId>
         </dependency>
         <dependency>
-            <groupId>org.apache.commons</groupId>
-            <artifactId>commons-lang3</artifactId>
-        </dependency>
-        <dependency>
-=======
->>>>>>> 44641d94
             <groupId>junit</groupId>
             <artifactId>junit</artifactId>
             <scope>test</scope>
@@ -101,8 +93,7 @@
             <groupId>com.google.guava</groupId>
             <artifactId>guava</artifactId>
         </dependency>
-    
-    
+        
         <dependency>
             <groupId>io.grpc</groupId>
             <artifactId>grpc-netty-shaded</artifactId>
