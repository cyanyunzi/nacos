--- conflicted
+++ resolved
@@ -241,11 +241,4 @@
     private static boolean strEquals(String str1, String str2) {
         return str1 == null ? str2 == null : str1.equals(str2);
     }
-<<<<<<< HEAD
-
-    private static boolean strEquals(String str1, String str2) {
-        return str1 == null ? str2 == null : str1.equals(str2);
-    }
-=======
->>>>>>> c5e18804
 }