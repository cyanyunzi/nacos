--- conflicted
+++ resolved
@@ -21,13 +21,9 @@
 import java.util.Map;
 
 /**
-<<<<<<< HEAD
  * Service
  *
  * @author dungu.zpf
-=======
- * @author <a href="mailto:zpf.073@gmail.com">nkorange</a>
->>>>>>> c5e18804
  */
 public class Service {
 
@@ -47,20 +43,12 @@
     private String app;
 
     /**
-<<<<<<< HEAD
-     * service group which is meant to classify services into different sets.
-=======
-     * Service group is meant to classify services into different sets
->>>>>>> c5e18804
+     * Service group which is meant to classify services into different sets.
      */
     private String group;
 
     /**
-<<<<<<< HEAD
-     * health check mode.
-=======
-     * Health check mode
->>>>>>> c5e18804
+     * Health check mode.
      */
     private String healthCheckMode;
 
