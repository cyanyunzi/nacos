--- conflicted
+++ resolved
@@ -103,10 +103,7 @@
             <groupId>com.google.guava</groupId>
             <artifactId>guava</artifactId>
         </dependency>
-<<<<<<< HEAD
-
-=======
->>>>>>> 5d9c0798
+
         <dependency>
             <groupId>org.springframework.boot</groupId>
             <artifactId>spring-boot-starter-jdbc</artifactId>
