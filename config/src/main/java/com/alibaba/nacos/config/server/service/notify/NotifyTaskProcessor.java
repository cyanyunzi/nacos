/*
 * Copyright 1999-2018 Alibaba Group Holding Ltd.
 *
 * Licensed under the Apache License, Version 2.0 (the "License");
 * you may not use this file except in compliance with the License.
 * You may obtain a copy of the License at
 *
 *      http://www.apache.org/licenses/LICENSE-2.0
 *
 * Unless required by applicable law or agreed to in writing, software
 * distributed under the License is distributed on an "AS IS" BASIS,
 * WITHOUT WARRANTIES OR CONDITIONS OF ANY KIND, either express or implied.
 * See the License for the specific language governing permissions and
 * limitations under the License.
 */

package com.alibaba.nacos.config.server.service.notify;

import com.alibaba.nacos.common.model.RestResult;
import com.alibaba.nacos.config.server.constant.Constants;
import com.alibaba.nacos.common.task.AbstractDelayTask;
import com.alibaba.nacos.common.task.NacosTaskProcessor;
import com.alibaba.nacos.config.server.monitor.MetricsMonitor;
import com.alibaba.nacos.config.server.service.trace.ConfigTraceService;
import com.alibaba.nacos.core.cluster.Member;
import com.alibaba.nacos.core.cluster.ServerMemberManager;
import com.alibaba.nacos.core.utils.ApplicationUtils;
import com.alibaba.nacos.core.utils.InetUtils;
import org.slf4j.Logger;
import org.slf4j.LoggerFactory;

import java.text.MessageFormat;
import java.util.Arrays;
import java.util.List;
import java.util.concurrent.TimeUnit;

/**
 * Notification service. After the database changes, notify all servers, including themselves, to load new data.
 *
 * @author Nacos
 */
<<<<<<< HEAD
public class NotifyTaskProcessor implements TaskProcessor {

=======
public class NotifyTaskProcessor implements NacosTaskProcessor {
    
>>>>>>> a41d209d
    public NotifyTaskProcessor(ServerMemberManager memberManager) {
        this.memberManager = memberManager;
    }

    @Override
    public boolean process(AbstractDelayTask task) {
        NotifyTask notifyTask = (NotifyTask) task;
        String dataId = notifyTask.getDataId();
        String group = notifyTask.getGroup();
        String tenant = notifyTask.getTenant();
        long lastModified = notifyTask.getLastModified();

        boolean isok = true;

        for (Member ip : memberManager.allMembers()) {
            isok = notifyToDump(dataId, group, tenant, lastModified, ip.getAddress()) && isok;
        }
        return isok;
    }

    /**
     * Notify other servers.
     */
    boolean notifyToDump(String dataId, String group, String tenant, long lastModified, String serverIp) {
        long delayed = System.currentTimeMillis() - lastModified;
        try {
            /*
             In order to facilitate the system beta, without changing the notify.do interface,
             the new lastModifed parameter is passed through the Http header
             */
            List<String> headers = Arrays
                .asList(NotifyService.NOTIFY_HEADER_LAST_MODIFIED, String.valueOf(lastModified),
                    NotifyService.NOTIFY_HEADER_OP_HANDLE_IP, InetUtils.getSelfIp());
            String urlString = MessageFormat
                .format(URL_PATTERN, serverIp, ApplicationUtils.getContextPath(), dataId, group);

            RestResult<String> result = NotifyService.invokeURL(urlString, headers, Constants.ENCODE);
            if (result.ok()) {
                ConfigTraceService.logNotifyEvent(dataId, group, tenant, null, lastModified, InetUtils.getSelfIp(),
                    ConfigTraceService.NOTIFY_EVENT_OK, delayed, serverIp);

                MetricsMonitor.getNotifyRtTimer().record(delayed, TimeUnit.MILLISECONDS);

                return true;
            } else {
                MetricsMonitor.getConfigNotifyException().increment();
                LOGGER.error("[notify-error] {}, {}, to {}, result {}",
                    new Object[]{dataId, group, serverIp, result.getCode()});
                ConfigTraceService.logNotifyEvent(dataId, group, tenant, null, lastModified, InetUtils.getSelfIp(),
                    ConfigTraceService.NOTIFY_EVENT_ERROR, delayed, serverIp);
                return false;
            }
        } catch (Exception e) {
            MetricsMonitor.getConfigNotifyException().increment();
            LOGGER.error("[notify-exception] " + dataId + ", " + group + ", to " + serverIp + ", " + e.toString());
            LOGGER.debug("[notify-exception] " + dataId + ", " + group + ", to " + serverIp + ", " + e.toString(), e);
            ConfigTraceService.logNotifyEvent(dataId, group, tenant, null, lastModified, InetUtils.getSelfIp(),
                    ConfigTraceService.NOTIFY_EVENT_EXCEPTION, delayed, serverIp);
            return false;
        }
    }

    static final Logger LOGGER = LoggerFactory.getLogger(NotifyTaskProcessor.class);

    static final String URL_PATTERN =
            "http://{0}{1}" + Constants.COMMUNICATION_CONTROLLER_PATH + "/dataChange" + "?dataId={2}&group={3}";

    final ServerMemberManager memberManager;
}<|MERGE_RESOLUTION|>--- conflicted
+++ resolved
@@ -39,13 +39,8 @@
  *
  * @author Nacos
  */
-<<<<<<< HEAD
-public class NotifyTaskProcessor implements TaskProcessor {
-
-=======
 public class NotifyTaskProcessor implements NacosTaskProcessor {
     
->>>>>>> a41d209d
     public NotifyTaskProcessor(ServerMemberManager memberManager) {
         this.memberManager = memberManager;
     }
