--- conflicted
+++ resolved
@@ -124,11 +124,7 @@
             }}
           />
           <Table.Column
-<<<<<<< HEAD
-            title={I18N.OPERATION}
-=======
             title={locale.operation}
->>>>>>> baa79164
             width={160}
             cell={(value, index, record) => (
               <div>
