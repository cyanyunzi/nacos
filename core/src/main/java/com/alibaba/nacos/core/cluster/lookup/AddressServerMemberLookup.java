--- conflicted
+++ resolved
@@ -27,12 +27,9 @@
 import com.alibaba.nacos.core.utils.GlobalExecutor;
 import com.alibaba.nacos.core.utils.Loggers;
 import com.alibaba.nacos.sys.env.EnvUtil;
-<<<<<<< HEAD
 import org.springframework.http.ResponseEntity;
 import org.springframework.http.client.SimpleClientHttpRequestFactory;
 import org.springframework.web.client.RestTemplate;
-=======
->>>>>>> c656017f
 
 import javax.net.ssl.*;
 import java.io.IOException;
@@ -43,7 +40,6 @@
 import java.security.cert.X509Certificate;
 import java.util.HashMap;
 import java.util.Map;
-
 /**
  * Cluster member addressing mode for the address server.
  *
@@ -100,10 +96,7 @@
     private static final String ADDRESS_SERVER_RETRY_PROPERTY = "nacos.core.address-server.retry";
 
     private static final String ADDRESS_HTTP_PROTOCOL = "address.http.protocol";
-<<<<<<< HEAD
     private static final int HTTP_200 = 200;
-=======
->>>>>>> c656017f
 
 
     @Override
@@ -137,13 +130,8 @@
         } else {
             addressUrl = envAddressUrl;
         }
-<<<<<<< HEAD
         addressServerUrl =  EnvUtil.getProperty(ADDRESS_HTTP_PROTOCOL) + domainName + ":" + addressPort + addressUrl;
         envIdUrl =  EnvUtil.getProperty(ADDRESS_HTTP_PROTOCOL) + domainName + ":" + addressPort + "/env";
-=======
-        addressServerUrl = System.getenv(ADDRESS_HTTP_PROTOCOL) + domainName + ":" + addressPort + addressUrl;
-        envIdUrl = System.getenv(ADDRESS_HTTP_PROTOCOL) + domainName + ":" + addressPort + "/env";
->>>>>>> c656017f
         
         Loggers.CORE.info("ServerListService address-server port:" + addressPort);
         Loggers.CORE.info("ADDRESS_SERVER_URL:" + addressServerUrl);
